from collections import defaultdict
from pathlib import Path

import h5py
import numpy as np
from ftag import Flavours as Flavs
from lightning import Callback, LightningModule, Trainer
from numpy.lib.recfunctions import unstructured_to_structured as u2s

from salt.models.task import (
    ClassificationTask,
    GaussianRegressionTask,
    RegressionTask,
    VertexingTask,
)
from salt.stypes import Vars
from salt.utils.array_utils import join_structured_arrays, maybe_pad
from salt.utils.mask_utils import indices_from_mask


class PredictionWriter(Callback):
    def __init__(
        self,
        write_tracks: bool = False,
        write_objects: bool = False,
        half_precision: bool = False,
        object_classes: list | None = None,
        extra_vars: Vars | None = None,
    ) -> None:
        """Write test outputs to h5 file.

        This callback will write the outputs of the model to an h5 evaluation file. The outputs
        are produced by calling the `run_inference` method of each task. The output file
        is written to the same directory as the checkpoint file, and has the same name
        as the checkpoint file, but with the suffix `__test_<sample><suffix>.h5`. The file will
        contain one dataset for each input type, with the same name as the input type in the test
        file.

        Parameters
        ----------
        write_tracks : bool
            If False, skip any tasks with `input_name="tracks"`.
        write_objects : bool
            If False, skip any tasks with `input_name="objects"` and outputs of the
            MaskDecoder. Default is False
        half_precision : bool
            If true, write outputs at half precision
        object_classes : list
            List of flavour names with the index corresponding to the label values. This is used
            to construct the global object classification probability output names.
        extra_vars : Vars
            Extra variables to write to file for each input type. If not specified for a given input
            type, all variables in the test file will be written.
        """
        super().__init__()
        if extra_vars is None:
            extra_vars = defaultdict(list)
        self.extra_vars = extra_vars
        self.write_tracks = write_tracks
        self.write_objects = write_objects
        self.half_precision = half_precision
        self.precision = "f2" if self.half_precision else "f4"
        self.object_classes = object_classes

    def setup(self, trainer: Trainer, module: LightningModule, stage: str) -> None:
        if stage != "test":
            return

        # some basic info
        self.trainer = trainer
        self.ds = trainer.datamodule.test_dataloader().dataset
        self.test_suff = trainer.datamodule.test_suff
        self.file = self.ds.file
        self.num = len(self.ds)
        self.norm_dict = self.ds.norm_dict

        # inputs names
        self.input_map = self.ds.input_map

        # check extra vars exist
        for input_type, vars_to_check in self.extra_vars.items():
            if input_type in self.input_map:
                dataset_name = self.input_map[input_type]
                available_vars = set(self.file[dataset_name].dtype.names)
                if missing_vars := set(vars_to_check) - available_vars:
                    raise ValueError(
                        "The following variables are missing for input type"
                        f"'{input_type}': {missing_vars}"
                    )
            else:
                raise ValueError(f"Input type '{input_type}' is not recognized in input_map.")

        # place to store intermediate outputs
        self.tasks = module.model.tasks
        self.outputs: dict = {input_name: {} for input_name in {t.input_name for t in self.tasks}}
        self.pad_masks: dict = {}

        # get object class names for output file
        for task in self.tasks:
            if task.name != f"{module.global_object}_classification":
                continue
            if self.object_classes is None:
                if task.class_names is not None:
                    self.object_classes = task.class_names
                else:
                    raise ValueError(
                        "Couldn't infer object classes from model. "
                        "Please provide a list of object classes."
                    )

        if self.write_objects:
            if not module.model.mask_decoder:
                raise ValueError("write_objects=True but no mask decoder found in model.")
            if not self.write_tracks:
                print("-" * 50)
                print("WARNING: If outputting mask objects, you probably also want tracks")

            # Add objects to outputs if there are no main tasks for this
            if "objects" not in self.outputs:
                self.outputs["objects"] = {}

            self.object_params = {
                "class_label": self.ds.mf_config.object.class_label,
                "label_map": [f"p{name}" for name in self.ds.mf_config.object.class_names],
            }

    @property
    def output_path(self) -> Path:
        out_dir = Path(self.trainer.ckpt_path).parent
        out_basename = str(Path(self.trainer.ckpt_path).stem)
        stem = str(Path(self.ds.filename).stem)
        sample = split[3] if len(split := stem.split("_")) == 4 else stem
        suffix = f"_{self.test_suff}" if self.test_suff is not None else ""
        return Path(out_dir / f"{out_basename}__test_{sample}{suffix}.h5")

    def on_test_batch_end(self, trainer, module, outputs, batch, batch_idx):  # noqa: ARG002
        preds = outputs
        _, pad_masks, labels = batch
        add_mask = False
        for task in self.tasks:
            if (not self.write_tracks and task.input_name == "tracks") or (
                not self.write_objects and task.input_name == "objects"
            ):
                continue

            this_preds = preds[task.input_name][task.name]
            this_pad_masks = pad_masks.get(task.input_name)

            if isinstance(task, ClassificationTask):
                # special case for object classification output names
                if task.name == f"{module.global_object}_classification":
                    flavs = [
                        f"{Flavs[c].px}" if c in Flavs else f"p{c}" for c in self.object_classes
                    ]
                    task.class_names = [f"{module.name}_{px}" for px in flavs]
                this_preds = task.run_inference(this_preds, this_pad_masks, self.precision)
            elif isinstance(task, VertexingTask):
                this_preds = task.run_inference(this_preds, this_pad_masks)
            elif issubclass(type(task), RegressionTask):
                this_preds = task.run_inference(this_preds, labels, self.precision)
            elif issubclass(type(task), GaussianRegressionTask):
                means, stddevs = task.run_inference(this_preds, labels, self.precision)
            if task.name not in self.outputs[task.input_name]:
                self.outputs[task.input_name][task.name] = []
            if issubclass(type(task), GaussianRegressionTask):
                if task.name + "_stddev" not in self.outputs[task.input_name]:
                    self.outputs[task.input_name][task.name + "_stddev"] = []
                self.outputs[task.input_name][task.name].append(means)
                self.outputs[task.input_name][task.name + "_stddev"].append(stddevs)
            else:
                self.outputs[task.input_name][task.name].append(this_preds)
            if this_pad_masks is not None and add_mask is False:
                if task.input_name not in self.pad_masks:
                    self.pad_masks[task.input_name] = []
                self.pad_masks[task.input_name].append(this_pad_masks)
                add_mask = True

        if self.write_objects:
            objects = outputs["objects"]

            for out in ["object_class_probs", "object_class_targets", "mask_logits", "tgt_masks"]:
                if out not in self.outputs["objects"]:
                    self.outputs["objects"][out] = []
            if "mask_index" not in self.outputs["tracks"]:
                self.outputs["tracks"]["mask_index"] = []

            probs_dtype = np.dtype([(n, self.precision) for n in self.object_params["label_map"]])
            self.outputs["objects"]["object_class_probs"].append(
                u2s(objects["class_probs"].cpu().float().numpy(), dtype=probs_dtype)
            )
            self.outputs["objects"]["object_class_targets"].append(
                labels["objects"][self.object_params["class_label"]].cpu().numpy()
            )
            self.outputs["objects"]["mask_logits"].append(objects["masks"].cpu().float().numpy())
            mask_indices = indices_from_mask(objects["masks"].cpu().sigmoid() > 0.5)
            dtype = np.dtype([("MaskIndex", "i8")])
            mask_indices = mask_indices.int().cpu().numpy()
<<<<<<< HEAD
            mask_indices = np.where(~this_pad_masks.cpu(), mask_indices, -1)
=======
            mask_indices = np.where(~this_pad_masks, mask_indices, -1)
>>>>>>> aa4a57d4
            # Get the mask index with a default mask cut value of 0.5
            self.outputs["tracks"]["mask_index"].append(
                u2s(np.expand_dims(mask_indices, -1), dtype)
            )
            self.outputs["objects"]["tgt_masks"].append(labels["objects"]["masks"].cpu().numpy())

    def on_test_end(self, trainer, module):  # noqa: ARG002
        print("\n" + "-" * 100)
        if self.output_path.exists():
            print("Warning! Overwriting existing file.")
        f = h5py.File(self.output_path, "w")

        for input_name, outputs in self.outputs.items():
            if input_name == "objects":
                continue
            name = self.input_map[input_name]

            # get input variables
            input_variables = self.extra_vars[name]
            if not input_variables:
                input_variables = self.file[name].dtype.names
            inputs = self.file[name].fields(input_variables)[: self.num]

            # get output variables
            this_outputs = [inputs]
            for preds in outputs.values():
                x = np.concatenate(preds)  # concat test batches
                maybe_pad(x, inputs)
                this_outputs.append(maybe_pad(x, inputs))

            # add mask if present
            if name in self.pad_masks:
                pad_mask = np.concatenate([
                    m.cpu() for m in self.pad_masks[name]
                ])  # concat test batches
                pad_mask = u2s(np.expand_dims(pad_mask, -1), dtype=np.dtype([("mask", "?")]))
                this_outputs.append(maybe_pad(pad_mask, inputs))

            # join structured arrays
            this_outputs = join_structured_arrays(this_outputs)

            # write the dataset for this input type
            self.create_dataset(f, this_outputs, name, self.half_precision)

        if "objects" in self.outputs:
            objects = f.create_group("objects")
            for key, preds in self.outputs["objects"].items():
                x = np.concatenate(preds)
                self.create_dataset(objects, x, key, self.half_precision)

        f.close()
        print("Created output file", self.output_path)
        print("-" * 100, "\n")

    def create_dataset(self, f, a, name, half_precision):
        # convert down to float16
        if half_precision:

            def half(t):
                t = np.dtype(t)
                if t.kind == "f" and t.itemsize == 2:
                    return "f2"
                return t

            a = np.array(a, dtype=[(n, half(t)) for n, t in a.dtype.descr])

        # write
        f.create_dataset(name, data=a, compression="lzf")<|MERGE_RESOLUTION|>--- conflicted
+++ resolved
@@ -195,11 +195,7 @@
             mask_indices = indices_from_mask(objects["masks"].cpu().sigmoid() > 0.5)
             dtype = np.dtype([("MaskIndex", "i8")])
             mask_indices = mask_indices.int().cpu().numpy()
-<<<<<<< HEAD
-            mask_indices = np.where(~this_pad_masks.cpu(), mask_indices, -1)
-=======
             mask_indices = np.where(~this_pad_masks, mask_indices, -1)
->>>>>>> aa4a57d4
             # Get the mask index with a default mask cut value of 0.5
             self.outputs["tracks"]["mask_index"].append(
                 u2s(np.expand_dims(mask_indices, -1), dtype)
