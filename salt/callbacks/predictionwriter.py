--- conflicted
+++ resolved
@@ -6,7 +6,6 @@
 from lightning import Callback, LightningModule, Trainer
 from numpy.lib.recfunctions import unstructured_to_structured as u2s
 
-from salt.models.maskformer import get_maskformer_outputs
 from salt.models.task import (
     ClassificationTask,
     GaussianRegressionTask,
@@ -212,26 +211,12 @@
         if self.write_objects:
             # Generate the object outputs of the form (B, N) where N is the number of objects
             objects = outputs["objects"]
-<<<<<<< HEAD
-            this_pad_masks = pad_masks.get(task.input_name)
-            _, indices, _, _ = get_maskformer_outputs(outputs["objects"], apply_reorder=False)
-            for out in ["object_class_probs", "object_class_targets", "mask_logits", "tgt_masks"]:
-                if out not in self.outputs["objects"]:
-                    self.outputs["objects"][out] = []
-            if "mask_index" not in self.outputs["tracks"]:
-                self.outputs["tracks"]["mask_index"] = []
-
-            probs_dtype = np.dtype([(n, self.precision) for n in self.object_params["label_map"]])
-            self.outputs["objects"]["object_class_probs"].append(
-                u2s(objects["class_probs"].cpu().float().numpy(), dtype=probs_dtype)
-=======
 
             probs_dtype = np.dtype([
                 (f"{module.name}_{n}", self.precision) for n in self.object_params["label_map"]
             ])
             to_write["objects"]["object_class_probs"] = u2s(
                 objects["class_probs"].cpu().float().numpy(), dtype=probs_dtype
->>>>>>> a076a325
             )
             to_write["objects"]["object_class_targets"] = u2s(
                 labels["objects"][self.object_params["class_label"]].cpu().unsqueeze(-1).numpy(),
@@ -240,21 +225,10 @@
 
             # Write the mask indices to the tracks
             mask_indices = indices_from_mask(objects["masks"].cpu().sigmoid() > 0.5)
-<<<<<<< HEAD
-            dtype = np.dtype([("MaskFormer_VertexIndex", "i8")])
-            # mask_indices = mask_indices.int().cpu().numpy()
-            indices = np.where(~this_pad_masks.cpu().numpy(), indices.cpu().numpy(), -1)
-            # Get the mask index with a default mask cut value of 0.5
-            self.outputs["tracks"]["mask_index"].append(
-                u2s(np.expand_dims(mask_indices, -1), dtype)
-            )
-            self.outputs["objects"]["tgt_masks"].append(labels["objects"]["masks"].cpu().numpy())
-=======
             dtype = np.dtype([(f"{module.name}_MaskIndex", "i8")])
             mask_indices = mask_indices.int().cpu().numpy()
             mask_indices = np.where(~this_pad_masks, mask_indices, -1)
             to_write["tracks"]["mask_index"] = u2s(np.expand_dims(mask_indices, -1), dtype)
->>>>>>> a076a325
 
             # Write the truth mask and mask logits to their own dset
             to_write["object_masks"] = {}
