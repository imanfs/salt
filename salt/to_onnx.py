import argparse
import json
import warnings
from pathlib import Path

import numpy as np
import onnx
import onnxruntime as ort
import torch
import yaml
from ftag.git_check import check_for_uncommitted_changes, get_git_hash
from torch import Tensor
from torch.nn.functional import softmax
from tqdm import tqdm

from salt.models.maskformer import get_maskformer_outputs
from salt.models.task import mask_fill_flattened
from salt.models.transformer_v2 import change_attn_backends
from salt.modelwrapper import ModelWrapper
from salt.utils.configs import MaskformerConfig
from salt.utils.inputs import (
    inputs_sep_with_pad_multi_sequece,
)
from salt.utils.union_find import get_node_assignment_jit

torch.manual_seed(42)
# https://gitlab.cern.ch/atlas/athena/-/blob/master/PhysicsAnalysis/JetTagging/FlavorTagDiscriminants/Root/DataPrepUtilities.cxx
TRACK_SELECTIONS = [
    "all",
    "ip3d",
    "dipsLoose202102",
    "r22default",
    "r22loose",
    "dipsTightUpgrade",
    "dipsLooseUpgrade",
]


def parse_args(args):
    parser = argparse.ArgumentParser(
        description="A script to convert a salt model to ONNX.",
        formatter_class=argparse.ArgumentDefaultsHelpFormatter,
    )

    parser.add_argument(
        "--ckpt_path",
        type=Path,
        help="Checkpoint path.",
        required=True,
    )
    parser.add_argument(
        "-c",
        "--config",
        type=Path,
        help="Saved training config. If not provided, look in the parent directory of `ckpt_path`.",
        required=False,
    )
    parser.add_argument(
        "-t",
        "--track_selection",
        type=str,
        help="Track selection, must match `trk_select_regexes` in 'DataPrepUtilities.cxx'",
        choices=TRACK_SELECTIONS,
        default="r22default",
    )
    parser.add_argument(
        "-n",
        "--name",
        type=str,
        help="Model name, used in the *_px outputs. Taken from the config if not provided",
        required=False,
    )
    parser.add_argument(
        "-o",
        "--overwrite",
        help="Overwrite existing exported ONNX model.",
        action="store_true",
    )
    parser.add_argument(
        "-a",
        "--include_aux",
        help="Include auxiliary task outputs (if available)",
        action="store_true",
    )
    parser.add_argument(
        "-mf",
        "--object_name",
    )
    parser.add_argument(
        "-f",
        "--force",
        help="Run with uncomitted changes.",
        action="store_true",
    )

    return parser.parse_args(args)


def get_probs(outputs: Tensor):
    outputs = softmax(outputs, dim=-1)
    return tuple(output.squeeze() for output in torch.split(outputs, 1, -1))


class ONNXModel(ModelWrapper):
    def __init__(
        self,
        onnx_feature_map: list[dict],
        name: str | None = None,
        include_aux: bool = False,
        object_name: str | None = None,
        mf_config: dict | None = None,
        **kwargs,
    ) -> None:
        super().__init__(**kwargs)
        self.name = name if name else self.name
        assert "_" not in self.name, "Model name cannot contain underscores."
        assert "-" not in self.name, "Model name cannot contain dashes."
        self.include_aux = include_aux

        if sum([bool(object_name), bool(mf_config)]) not in {0, 2}:
            raise ValueError("If one of object name or mf config is defined, so must the other.")
        self.object = object_name
        self.mf_config = MaskformerConfig(**mf_config) if mf_config else None
        if self.object and self.mf_config:
            self.object_params = {
                "class_label": self.mf_config.object.class_label,
                "label_map": [f"p{name}" for name in self.mf_config.object.class_names],
            }

        self.has_global_task = (
            len([t for t in self.model.tasks if t.input_name == self.global_object]) > 0
        )
        self.feature_map = onnx_feature_map
        self.aux_sequence_object = "tracks"

        example_input_list = []
        self.salt_names = []
        self.input_names = []
        self.aux_sequence_index = 1

        for i, feature in enumerate(self.feature_map):
            if feature["name_salt"] == self.global_object:
                example_input_list.append(torch.rand(1, self.input_dims[self.global_object]))
            else:
                example_input_list.append(
                    torch.rand(1, 40, self.input_dims[feature["name_salt"]]).squeeze(0)
                )
            if feature["name_salt"] == self.aux_sequence_object:
                self.aux_sequence_index = i
            self.salt_names.append(feature["name_salt"])
            self.input_names.append(feature["name_athena_out"])
        self.example_input_array = tuple(example_input_list)

    @property
    def model_name(self) -> str:
        # aux variables are not allowed to have dashes in Athena
        return self.name.replace("-", "_")

    @property
    def output_names(self) -> list[str]:
        """The output names are a list of strings, one for each output of the model."""
        # get the global task output
        global_tasks = [t for t in self.model.tasks if t.input_name == self.global_object]
        assert len(global_tasks) <= 1, "Multi global task ONNX models are not yet supported."
        if self.has_global_task:
            object_classes = global_tasks[0].class_names
            outputs = [f"{self.model_name}_p{flav.rstrip('jets')}" for flav in object_classes]
        else:
            outputs = []
        # aux task output names
        if self.include_aux:
            if "track_origin" in [t.name for t in self.model.tasks]:
                out_name = f"{self.model_name}_TrackOrigin"
                outputs.append(out_name)

            if "track_vertexing" in [t.name for t in self.model.tasks]:
                out_name = f"{self.model_name}_VertexIndex"
                outputs.append(out_name)
        if self.object:
            regression_task = [
                t for t in self.model.tasks if t.input_name == "objects" and t.name == "regression"
            ]
            assert len(regression_task) == 1, "Object outputs require a regression task"
            # First we append the leading jet regression variables
            outputs += [
                f"{self.model_name}_leading_{self.object}_{v}" for v in regression_task[0].targets
            ]
            outputs += [f"{self.model_name}_{self.object}Index"]

        return outputs

    @property
    def dynamic_axes(self) -> dict[str, dict[int, str]]:
        """Let ONNX know which inputs/outputs have dynamic shape (i.e. can vary in length)."""
        # dynamic inputs
        dynamic_axes = {}
        for feature in self.feature_map:
            if not feature["is_global"]:
                dynamic_axes.update({feature["name_athena_out"]: {0: feature["athena_num_name"]}})

        # dynamic outputs
        if self.include_aux:
            if "track_origin" in [t.name for t in self.model.tasks]:
                out_name = f"{self.model_name}_TrackOrigin"
                dynamic_axes[out_name] = {0: "n_tracks"}
            if "track_vertexing" in [t.name for t in self.model.tasks]:
                out_name = f"{self.model_name}_VertexIndex"
                dynamic_axes[out_name] = {0: "n_tracks"}
        if self.object:
            out_name = f"{self.model_name}_{self.object}"
            dynamic_axes[out_name] = {0: "n_tracks"}
        return dynamic_axes

    def forward(self, *args):  # type: ignore[override]
        """Forward pass through the model."""
        """ the arguments should be passed in the same order they appear in the feature map """
        # in athena the jets have a batch dim but the tracks don't, so add it here
        assert len(args) == len(self.salt_names), "Number of inputs does not match feature map."
        assert (
            len(args[0].shape) == 2
        ), "Jets should have a batch dimension, and variable dimension but not a sequence dimension"
        input_dict = {self.global_object: args[0]}
        input_dict.update({
            self.salt_names[i]: args[i].unsqueeze(0) for i in range(1, len(self.salt_names))
        })

        # forward pass
        outputs = super().forward(input_dict, None)[0]

        onnx_outputs = (
            get_probs(outputs[self.global_object][f"{self.global_object}_classification"])
            if self.has_global_task
            else ()
        )

        # add aux outputs
        if self.include_aux:
            tracks = args[self.aux_sequence_index].unsqueeze(0)
            track_outs = outputs[self.aux_sequence_object]
            if "track_origin" in track_outs:
                outputs_track = torch.argmax(track_outs["track_origin"], dim=-1)
                outputs_track = outputs_track.squeeze(0).char()
                onnx_outputs += (outputs_track,)

            if "track_vertexing" in track_outs:
                pad_mask = torch.zeros(tracks.shape[:-1], dtype=torch.bool)
                edge_scores = track_outs["track_vertexing"]
                vertex_indices = get_node_assignment_jit(edge_scores, pad_mask)
                vertex_list = mask_fill_flattened(vertex_indices, pad_mask)
                onnx_outputs += (vertex_list.reshape(-1).char(),)

        if self.object:
            assert "objects" in outputs, "No MF objects in outputs"
            regression_tasks = [
                t for t in self.model.tasks if t.input_name == "objects" and t.name == "regression"
            ]
            assert len(regression_tasks) == 1, "Object outputs require a regression task"
            regression_task = regression_tasks[0]

            # Get the (hopefully) correctly (un)scaled regression predictions
            for i, t in enumerate(regression_task.targets):
                unscaled_preds = regression_task.scaler.inverse(
                    t, outputs["objects"]["regression"][:, :, i]
                )
                outputs["objects"]["regression"][:, :, i] = unscaled_preds

            # Extract the mf outputs.
            # TODO: write all regression values, this will require work on the athena end as well
            # https://gitlab.cern.ch/atlas-flavor-tagging-tools/algorithms/salt/-/issues/53
            leading_reg, indices, class_probs, regression = get_maskformer_outputs(  # noqa: F841
                outputs["objects"]
            )

            for r in leading_reg[0]:
                onnx_outputs += (r,)
            onnx_outputs += (indices.reshape(-1).char(),)

        return onnx_outputs


def compare_output(
    pt_model,
    onnx_session,
    include_aux,
    seq_names_salt,
    seq_names_onnx,
    n_seq=40,
):
    n_batch = 1

    jets, sequences, pad_masks = inputs_sep_with_pad_multi_sequece(
        n_batch,
        [n_seq for seqn in seq_names_salt],
        pt_model.input_dims["jets"],
        [pt_model.input_dims[seqn] for seqn in seq_names_salt],
        p_valid=1,
<<<<<<< HEAD
    )

    inputs_pt = {seqn: seq for seq, seqn in zip(sequences, seq_names_salt, strict=False)}
    inputs_pt["jets"] = jets

    masks_pt = {seqn: mask for mask, seqn in zip(pad_masks, seq_names_salt, strict=False)}

    outputs_pt = pt_model(inputs_pt, masks_pt)[0]
    pred_pt_jc = (
        [p.detach().numpy() for p in get_probs(outputs_pt["jets"]["jets_classification"])]
        if "jets" in outputs_pt
        else []
    )

=======
    )

    inputs_pt = {seqn: seq for seq, seqn in zip(sequences, seq_names_salt, strict=False)}
    inputs_pt["jets"] = jets

    masks_pt = {seqn: mask for mask, seqn in zip(pad_masks, seq_names_salt, strict=False)}

    outputs_pt = pt_model(inputs_pt, masks_pt)[0]
    pred_pt_jc = (
        [p.detach().numpy() for p in get_probs(outputs_pt["jets"]["jets_classification"])]
        if "jets" in outputs_pt
        else []
    )

>>>>>>> aa4a57d4
    inputs_onnx = {"jet_features": jets.numpy()}
    for seq, seqn in zip(sequences, seq_names_onnx, strict=False):
        inputs_onnx[seqn] = seq.squeeze(0).numpy()

    outputs_onnx = onnx_session.run(None, inputs_onnx)

    # test jet classification
    pred_onnx_jc = outputs_onnx[: len(pred_pt_jc)]

    np.testing.assert_allclose(
        pred_pt_jc,
        pred_onnx_jc,
        rtol=1e-04,
        atol=1e-04,
        err_msg="Torch vs ONNX check failed for jet classification",
    )

    assert not np.isnan(np.array(pred_onnx_jc)).any()  # non nans
    assert not (np.array(pred_onnx_jc) == 0).any()  # no trivial zeros

    # test track origin
    if include_aux:
        if n_seq == 0:
            return

        pred_pt_origin = torch.argmax(outputs_pt["tracks"]["track_origin"], dim=-1).detach().numpy()
        pred_onnx_origin = outputs_onnx[len(pred_pt_jc) : len(pred_pt_jc) + len(pred_pt_origin)][0]

        np.testing.assert_allclose(
            pred_pt_origin.squeeze(),
            pred_onnx_origin,
            rtol=1e-06,
            atol=1e-06,
            err_msg="Torch vs ONNX check failed for track origin",
        )

    # test vertexing
    if include_aux and "track_vertexing" in outputs_pt["tracks"]:
        pred_pt_scores = outputs_pt["tracks"]["track_vertexing"].detach()
        pred_pt_indices = get_node_assignment_jit(pred_pt_scores, pad_masks[0])
        pred_pt_vtx = mask_fill_flattened(pred_pt_indices, pad_masks[0])

        pred_onnx_vtx = outputs_onnx[-1]
        np.testing.assert_allclose(
            pred_pt_vtx.squeeze(),
            pred_onnx_vtx,
            rtol=1e-06,
            atol=1e-06,
            err_msg="Torch vs ONNX check failed for vertexing",
        )


def compare_outputs(pt_model, onnx_path, include_aux, seq_names_salt, seq_names_onnx):
    print("\n" + "-" * 100)
    print("Validating ONNX model...")

    sess_options = ort.SessionOptions()
    # suppress warnings due to unoptimized subgraphs - https://github.com/microsoft/onnxruntime/issues/14694
    sess_options.log_severity_level = 3
    session = ort.InferenceSession(
        str(onnx_path), providers=["CPUExecutionProvider"], sess_options=sess_options
    )
    for n_track in tqdm(range(40), leave=False):
        for _ in range(10):
            compare_output(
                pt_model,
                session,
                include_aux,
                seq_names_salt,
                seq_names_onnx,
                n_track,
            )

    print(
        "Success! Pytorch and ONNX models are consistent, but you should verify this in"
        " Athena.\nFor more info see: https://ftag-salt.docs.cern.ch/export/#athena-validation"
    )
    print("-" * 100)


def get_default_onnx_feature_map(track_selection, inputs):
    feature_map = [
        {
            "name_athena_in": "jet_var",
            "name_athena_out": "jet_features",
            "name_salt": "jets",
            "is_global": True,
        },
    ]

    if "tracks" in inputs:
        feature_map.append({
            "name_athena_in": f"tracks_{track_selection}_sd0sort",
            "name_athena_out": "track_features",
            "athena_num_name": "n_tracks",
            "name_salt": "tracks",
            "is_global": False,
        })

<<<<<<< HEAD
    if "neutral" in inputs:
        feature_map.append({
            "name_athena_in": f"neutralflows_{track_selection}_sd0sort",
            "name_athena_out": "flow_features",
            "athena_num_name": "n_neutrals",
            "name_salt": "neutral",
            "is_global": False,
        })

    assert "charged" not in inputs, "Charged flows are not supported in the default onnx config yet"

=======
    if "flow" in inputs:
        feature_map.append({
            "name_athena_in": f"flows_{track_selection}_sd0sort",
            "name_athena_out": "flow_features",
            "athena_num_name": "n_flow",
            "name_salt": "flow",
            "is_global": False,
        })

>>>>>>> aa4a57d4
    return feature_map


def main(args=None):
    # parse args
    args = parse_args(args)

    if not args.force:
        check_for_uncommitted_changes(Path(__file__).parent)

    if not (config_path := args.config):
        config_path = args.ckpt_path.parents[1] / "config.yaml"
        assert config_path.is_file(), f"Could not find config file at {config_path}"

    config = yaml.safe_load(config_path.read_text())
    # Default config that only uses jets and tracks sorted in a default way

    onnx_feature_map = get_default_onnx_feature_map(
        args.track_selection, list(config["data"]["variables"].keys())
    )

    # instantiate pytorch and wrapper models
    with warnings.catch_warnings():
        warnings.simplefilter("ignore")

        pt_model = ModelWrapper.load_from_checkpoint(
            args.ckpt_path,
            map_location=torch.device("cpu"),
            norm_config=config["model"]["norm_config"],
        )
        pt_model.eval()
        pt_model.float()

        if args.object_name:
            with open(config_path) as f:
                config = yaml.safe_load(f)
            mf_config = config["data"].get("mf_config")
            if not mf_config:
                raise ValueError("No mf_config in config")
        else:
            mf_config = {}
        onnx_model = ONNXModel.load_from_checkpoint(
            args.ckpt_path,
            onnx_feature_map=onnx_feature_map,
            name=args.name,
            include_aux=args.include_aux,
            object_name=args.object_name,
            mf_config=mf_config,
            map_location=torch.device("cpu"),
            norm_config=config["model"]["norm_config"],
        )

        onnx_model.eval()
        change_attn_backends(
            onnx_model.model, "torch-math"
        )  # Only applies to transformer_v2 layers

    print("\n" + "-" * 100)
    print("Converting model to ONNX...")
    print("-" * 100)

    # configure paths
    base_path = args.ckpt_path.parent.parent
    onnx_path = base_path / "network.onnx"
    if onnx_path.exists() and not args.overwrite:
        raise FileExistsError(f"Found existing file '{onnx_path}'.")

    # export
    onnx_model.to_onnx(
        onnx_path,
        opset_version=16,
        input_names=onnx_model.input_names,
        output_names=onnx_model.output_names,
        dynamic_axes=onnx_model.dynamic_axes,
    )

    # add metadata
    add_metadata(
        config_path,
        config,
        args.ckpt_path,
        onnx_path,
        onnx_model.model_name,
        onnx_model.output_names,
        onnx_feature_map,
    )
    seq_names_onnx = []
    seq_names_salt = []
    for feature in onnx_feature_map:
        if feature["is_global"]:
            continue
        seq_names_salt.append(feature["name_salt"])
        seq_names_onnx.append(feature["name_athena_out"])

    # validate pytorch and exported onnx models
    compare_outputs(
        pt_model,
        onnx_path,
        args.include_aux,
        seq_names_salt=seq_names_salt,
        seq_names_onnx=seq_names_onnx,
    )
    print("\n" + "-" * 100)
    print(f"Done! Saved ONNX model at {onnx_path}")
    print("-" * 100)
    print()


def add_metadata(
    config_path,
    config,
    ckpt_path,
    onnx_path,
    model_name,
    output_names,
    onnx_feature_map,
):
    print("\n" + "-" * 100)
    print("Adding Metadata...")

    # load and check the model
    onnx_model = onnx.load(onnx_path)
    onnx.checker.check_model(onnx_model)

    # add metadata
    metadata = {"ckpt_path": str(ckpt_path.resolve()), "layers": [], "nodes": []}
    metadata["config.yaml"] = config
    metadata["metadata.yaml"] = yaml.safe_load((config_path.parent / "metadata.yaml").read_text())
    metadata["salt_export_hash"] = get_git_hash(Path(__file__).parent)

    # careful - this stuff is used in athena
    metadata["onnx_model_version"] = "v1"
    metadata["output_names"] = output_names
    metadata["model_name"] = model_name
    metadata["inputs"] = []
    metadata["input_sequences"] = []
    for feature in onnx_feature_map:
        if feature["is_global"]:  # global features similar to jet features
            metadata["inputs"] += [
                {
                    "name": feature["name_athena_in"],
                    "variables": [
                        {"name": k.removesuffix("_btagJes"), "offset": 0.0, "scale": 1.0}
                        for k in config["data"]["variables"][feature["name_salt"]]
                    ],
                }
            ]
        else:  # feature sequences simmilar to tracks features
            metadata["input_sequences"] += [
                {
                    "name": feature["name_athena_in"],
                    "variables": [
                        {"name": k, "offset": 0.0, "scale": 1.0}
                        for k in config["data"]["variables"][feature["name_salt"]]
                    ],
                },
            ]

    # write metadata as json string
    metadata = {"gnn_config": json.dumps(metadata)}

    for k, v in metadata.items():
        meta = onnx_model.metadata_props.add()
        meta.key = k
        meta.value = v

    onnx_model.doc_string = model_name
    onnx.save(onnx_model, onnx_path)
    print("-" * 100)


if __name__ == "__main__":
    main()<|MERGE_RESOLUTION|>--- conflicted
+++ resolved
@@ -294,7 +294,6 @@
         pt_model.input_dims["jets"],
         [pt_model.input_dims[seqn] for seqn in seq_names_salt],
         p_valid=1,
-<<<<<<< HEAD
     )
 
     inputs_pt = {seqn: seq for seq, seqn in zip(sequences, seq_names_salt, strict=False)}
@@ -309,22 +308,6 @@
         else []
     )
 
-=======
-    )
-
-    inputs_pt = {seqn: seq for seq, seqn in zip(sequences, seq_names_salt, strict=False)}
-    inputs_pt["jets"] = jets
-
-    masks_pt = {seqn: mask for mask, seqn in zip(pad_masks, seq_names_salt, strict=False)}
-
-    outputs_pt = pt_model(inputs_pt, masks_pt)[0]
-    pred_pt_jc = (
-        [p.detach().numpy() for p in get_probs(outputs_pt["jets"]["jets_classification"])]
-        if "jets" in outputs_pt
-        else []
-    )
-
->>>>>>> aa4a57d4
     inputs_onnx = {"jet_features": jets.numpy()}
     for seq, seqn in zip(sequences, seq_names_onnx, strict=False):
         inputs_onnx[seqn] = seq.squeeze(0).numpy()
@@ -424,19 +407,6 @@
             "is_global": False,
         })
 
-<<<<<<< HEAD
-    if "neutral" in inputs:
-        feature_map.append({
-            "name_athena_in": f"neutralflows_{track_selection}_sd0sort",
-            "name_athena_out": "flow_features",
-            "athena_num_name": "n_neutrals",
-            "name_salt": "neutral",
-            "is_global": False,
-        })
-
-    assert "charged" not in inputs, "Charged flows are not supported in the default onnx config yet"
-
-=======
     if "flow" in inputs:
         feature_map.append({
             "name_athena_in": f"flows_{track_selection}_sd0sort",
@@ -446,7 +416,6 @@
             "is_global": False,
         })
 
->>>>>>> aa4a57d4
     return feature_map
 
 
