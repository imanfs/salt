--- conflicted
+++ resolved
@@ -302,6 +302,8 @@
 Note that this will break ONNX export.
 
 
+### Hyperparameter Optimisation
+
 #### Katib
 
 In order to train salt on Katib, the performance must be printed to the output stream. The `PerformanceWriter` callback is available for that very purpose. It also stores the printed metrics in a json file stored at a writable local path `dir_path` (by default `trainer.log_dir`). For katib, it is important to set the stdout value to True and pointing the Katib metric collector to stdOut. 
@@ -317,14 +319,17 @@
         - a_fancy_new_metric
         - another_fancy_new_metric 
       stdOut: True # whether to print to stdOut 
-<<<<<<< HEAD
-```
-=======
-```
-
-### muP
-
-More detail on muP is given in the training docs, but the relevant configuration setups are sumamrised here. The model configuration (e.g., `GN2.yaml`) has to include the following extra-configuration setup to be placed under the `config.model` (e.g., after `model.lrs_config` and before `model.model`):
+```
+
+
+
+#### muTransfer
+
+Salt is compatible with the muTransfer technique outline in the paper [Tensor Programs V: Tuning Large Neural Networks via Zero-Shot Hyperparameter Transfer](https://arxiv.org/abs/2203.03466).
+
+##### Setup
+
+To setup muP, the model configuration (e.g., `GN2.yaml`) has to include the following extra-configuration setup to be placed under the `config.model` (e.g., after `model.lrs_config` and before `model.model`):
 
 ```yaml
 muP_config:
@@ -339,7 +344,9 @@
 Such that the `base` (`delta`) models are instantiated with the parameters highlighted in `parameter_name`, respectively corresponding to the module `apply_to`, taking the value `parameter_base` (`parameter_delta`). The `storeshapes` file will be placed at the path `shape_path` or, if this parameter is not set, at `./temp_muP/` with the `base` and `delta` models as well as their configuration (useful to debug they were correctly setup).
 
 To run a GN2 training with muP, you also need to specify in  `encoder` (and the `init_nets` if it is affected) config that it should be in `muP` configuration with the following boolean parameters: 
+
 - for `init_nets` (only if changing embedding dim):
+
 ```yaml
 init_nets:
     - input_name: tracks
@@ -347,7 +354,9 @@
             ...
             muP: True
 ```
+
 - for `encoder`:
+
 ```yaml
 encoder:
     class_path: salt.models.TransformerEncoder
@@ -356,40 +365,79 @@
         muP: True
 ```
 
-### S3:
-
-To use S3 as an ATLAS user, some upstream setting up must be done with the [CERN OpenStack project](https://clouddocs.web.cern.ch/index.html). In particular, you must have access to a bucket and initialised your own public and secret keys. Once you have this information, you can access your bucket from anywhere using your credentials. To set up the credentials for salt, please incluse the following configuration in the `base_config.yaml` or your model config, under the `data` option:
-```yaml
-config_S3:
-  use_S3: False  # Set to true to setup S3 (needed for storing results)
-  download_S3: False # Set to true to download files in download_files from S3
-  pubKey: # public key
-  secKey: # private key
-  url: https://s3.cern.ch # url, for OpenStack at cern used this.
-  bucket: # bucket name
-  download_path: # local path to download the files to
-  download_files: # files key to download, matching an entry in the config.data
-    - train_file
-    - val_file
-    - norm_dict
-    - class_dict
-```
-Note that you can setup salt to use S3 to download your data locally with the `download_S3` key set to True and the files key (matching entries in the config `data` part of the yaml) being download locally to the `download_path`. Note that you can run a salt training directly on data located on S3 and downloading it locally: the download S3 scripts will update the paths to point locally automatically. You can also choose to first download the script with the salt-installed `download_S3` as such: 
-
-```bash
-download_S3 --config configs/GN2.yaml
-```
-
-This will run the downloading script without starting the salt CLI. 
-
-Importantly, if your aim is to use S3 to store training data (configs, checkpoints of model, performance, ...), you must modify some entries in the callbacks in the base config. 
-```yaml
-trainer:
-  ...
-  default_root_dir: s3://BUCKET/FOLDER
-  ...
-  logger:
-    class_path:  lightning.pytorch.loggers.TensorBoardLogger
-```
-As highlighted above, the `default_root_dir` should be a valid url to an S3 folder under your bucket. The default CometLogger will not work with S3 and you must instead use the TensorBoardLogger (please take care to not keep the instantiate arguments of commet by commenting `init_args: { project_name: salt, display_summary_level: 0 }`). 
->>>>>>> a4204caf
+
+##### Run
+
+To run muP, you must instantiate a GN2 model into the Maximal Update Parametrisation (muP). To do this, you must follow the following steps, which are further detailed next. 
+
+- step 1: create `storeshapes` file using a model config file with muP configuration: 
+
+```bash
+setup_muP -config GN2.yaml
+```
+
+- step 2: run a muP training normally with the model config with muP configuration:
+
+```bash
+salt fit --config GN2.yaml
+```
+
+The config file `GN2_muP.yaml` gives an example of a valid configuration file for muP.
+
+A gentle introduction to muP is available in this [talk](https://indico.cern.ch/event/1339085/#3-mup-for-gn2-hyperparameter-o).
+
+Important note: muP has been implemented to scale the transformer encoder (and init_nets if the embedding is changed). The last layer in the scaling __must__ be the out-projecting of the encoder (controlled with `out_dim`), which in particular must be set!
+
+
+**Step 1:**
+
+To leverage the existing [muP library](https://github.com/microsoft/mup), a `base` and `delta` models have to be instantiated using the `main_muP` script to generate a `storeshapes` file to be passed to the muP library. Note that you __must__ vary a parameter between the `base` and `delta` models, as this will define the dimension to muTransfer along (embedding dimension and num_heads are supported). This script is installed with salt and callable under the name `setup_muP`. For example, run: 
+
+```bash
+setup_muP -c GN2.yaml
+```
+
+Where the `GN2.yaml` is your usual model configuration file, endowed with the following extra-configuration setup to be placed under the `config.model` (e.g., after `model.lrs_config` and before `model.model`):
+
+```yaml
+muP_config:
+    shape_path: my_path_to_a_folder_for_shape
+    embed_dim:
+      apply_to: [init_nets, encoder]
+      parameter_name: [output_size, embed_dim]
+      parameter_base: 128 
+      parameter_delta: 4
+```
+
+The `setup_muP` script will instantiate a `base` (`delta`) model with the parameters highlighted in `parameter_name`, respectively corresponding to the module `apply_to`, taking the value `parameter_base` (`parameter_delta`). The `storeshapes` file will be placed at the path `shape_path` or, if this parameter is not set, at `./temp_muP/` with the `base` and `delta` models as well as their configuration (useful to debug they were correctly setup). Note: currently supporting the num_heads & embedding size of the transformer `encoder`, with the latter being also relevant to `init_nets`. Both the base and delta value have to be divided by your chosen `num_heads`!
+
+
+
+**Step 2:**
+
+With step 1 creating a `storeshapes` under the path `shape_path` or the default `./temp_muP`, you can now turn to training a GN2 models with your desired widths. The model will have to load the `storeshapes` in the initialiser of `ModelWrapper`, and you must make sure the model has the muP_config passed to it with, in particular, the right path to the `storeshapes` (easiest is to not change the config w.r.t. base and delta model initialisation). 
+
+To run a GN2 training with muP, you also need to specify in  `encoder` (and the `init_nets` if it is affected) config that it should be in `muP` configuration with the following boolean parameters: 
+- for `init_nets` (only if changing embedding dim):
+```yaml
+init_nets:
+    - input_name: tracks
+        dense_config:
+            ...
+            muP: True
+```
+- for `encoder`:
+```yaml
+encoder:
+    class_path: salt.models.TransformerEncoder
+    init_args:
+        ...
+        muP: True
+```
+
+If correctly setup, you can just run a salt training in the usual way: 
+```bash
+salt fit --config GN2.yaml
+```
+
+You are now training a muP-GN2!